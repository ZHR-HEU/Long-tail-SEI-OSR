--- conflicted
+++ resolved
@@ -1,710 +1,537 @@
-# -*- coding: utf-8 -*-
-"""
-Training Pipeline for Long-Tail Open-Set Recognition
-
-This module implements the complete training pipeline for long-tail open-set recognition:
-1. Joint training of classifier + diffusion model
-2. Feature extraction and open-set detector fitting
-3. Multi-stage training (baseline -> fine-tuning -> calibration)
-4. Comprehensive logging and checkpointing
-
-Author: Enhanced Implementation for Long-Tail Open-Set Recognition
-Date: 2025
-"""
-
-from __future__ import annotations
-
-import os
-<<<<<<< HEAD
-from typing import Dict, Any, Optional, Tuple
-=======
-import time
-from typing import Dict, Any, Optional, Tuple, List
->>>>>>> b693c673
-
-import numpy as np
-import torch
-import torch.nn as nn
-import torch.optim as optim
-from torch.utils.data import DataLoader
-from tqdm import tqdm
-
-# Import components
-from openset_losses import LongTailOpenSetLoss
-from openset_eval import evaluate_model, print_metrics
-from openset_methods import create_openset_detector
-from trainer_logging import TrainingLogger
-
-
-# =============================================================================
-# Trainer Class
-# =============================================================================
-
-class LongTailOpenSetTrainer:
-    """
-    Trainer for long-tail open-set recognition.
-
-    Handles:
-    - Joint training of classification model and diffusion model
-    - Feature extraction for open-set detector fitting
-    - Multi-stage training with different objectives
-    - Logging and checkpointing
-    """
-
-    def __init__(
-        self,
-        model: nn.Module,
-        diffusion_model: Optional[nn.Module],
-        criterion: LongTailOpenSetLoss,
-        optimizer: optim.Optimizer,
-        device: str = "cuda",
-        log_interval: int = 10,
-        checkpoint_dir: str = "./checkpoints",
-    ):
-        """
-        Args:
-            model: Classification model
-            diffusion_model: Feature diffusion model (optional)
-            criterion: Joint loss function
-            optimizer: Optimizer
-            device: Device to use
-            log_interval: Logging interval (epochs)
-            checkpoint_dir: Directory for saving checkpoints
-        """
-        self.model = model.to(device)
-        self.diffusion_model = diffusion_model.to(device) if diffusion_model is not None else None
-        self.criterion = criterion
-        self.optimizer = optimizer
-        self.device = device
-        self.log_interval = log_interval
-        self.checkpoint_dir = checkpoint_dir
-
-        os.makedirs(checkpoint_dir, exist_ok=True)
-
-        self.current_epoch = 0
-        self.best_val_metric = 0.0
-        self.history = {
-            "train_loss": [],
-            "val_metrics": [],
-        }
-<<<<<<< HEAD
-
-        log_path = os.path.join(self.checkpoint_dir, "training.log")
-        extra_columns = {
-            "closed_set_acc": "Closed-set Acc (%)",
-            "overall_acc": "Overall Acc (%)",
-            "auroc": "AUROC (%)",
-            "aupr": "AUPR (%)",
-            "oscr": "OSCR (%)",
-            "many_shot_acc": "Head Acc (%)",
-            "medium_shot_acc": "Medium Acc (%)",
-            "few_shot_acc": "Tail Acc (%)",
-        }
-        self.logger = TrainingLogger(
-            log_file=log_path,
-            console_interval=log_interval,
-            extra_columns=extra_columns,
-        )
-=======
-        self.log_file = os.path.join(self.checkpoint_dir, "training_metrics.csv")
-        if os.path.exists(self.log_file):
-            os.remove(self.log_file)
-        self._log_header_written = False
-        self._log_columns: List[str] = []
-        self._train_metric_keys: List[str] = []
-        self._val_metric_keys: List[str] = []
->>>>>>> b693c673
-
-    def train_epoch(self, train_loader: DataLoader) -> Dict[str, float]:
-        """Train for one epoch."""
-        self.model.train()
-        if self.diffusion_model is not None:
-            self.diffusion_model.train()
-
-<<<<<<< HEAD
-        total_loss = 0.0
-        loss_components: Dict[str, float] = {}
-        total_correct = 0
-        total_samples = 0
-
-        try:
-            total_batches = len(train_loader)
-        except TypeError:
-            total_batches = None
-        processed_batches = 0
-
-        for batch_idx, batch in enumerate(train_loader):
-            x, y = batch[:2]
-            x, y = x.to(self.device), y.to(self.device)
-
-            # Forward pass
-            if hasattr(self.model, 'forward_with_features'):
-                logits, features = self.model.forward_with_features(x)
-            else:
-                logits = self.model(x)
-                features = None
-
-            # Compute loss
-            loss, loss_dict = self.criterion(
-                logits=logits,
-                labels=y,
-                features=features,
-                diffusion_model=self.diffusion_model,
-            )
-
-            # Backward pass
-            self.optimizer.zero_grad()
-            loss.backward()
-            self.optimizer.step()
-
-            batch_loss = loss.item()
-            total_loss += batch_loss
-            for key, val in loss_dict.items():
-                loss_components[key] = loss_components.get(key, 0.0) + val
-
-            with torch.no_grad():
-                preds = logits.argmax(dim=1)
-                total_correct += (preds == y).sum().item()
-                total_samples += y.size(0)
-
-            if self.logger is not None and total_batches is not None:
-                running_acc = 100.0 * total_correct / max(total_samples, 1)
-                self.logger.log_training_step(
-                    batch_idx,
-                    total_batches,
-                    batch_loss,
-                    running_acc,
-                    self._get_current_lr(),
-                )
-
-            processed_batches += 1
-
-        num_batches = max(total_batches or processed_batches, 1)
-        avg_loss = total_loss / num_batches
-        avg_components = {k: v / num_batches for k, v in loss_components.items()}
-        train_acc = total_correct / max(total_samples, 1)
-
-        return {"loss": avg_loss, "acc": train_acc, **avg_components}
-=======
-        total_loss = 0.0
-        loss_components = {}
-        num_batches = 0
-
-        pbar = tqdm(train_loader, desc=f"Epoch {self.current_epoch + 1} [Train]")
-        for batch_idx, batch in enumerate(pbar):
-            x, y = batch[:2]
-            x, y = x.to(self.device), y.to(self.device)
-
-            # Forward pass
-            if hasattr(self.model, 'forward_with_features'):
-                logits, features = self.model.forward_with_features(x)
-            else:
-                logits = self.model(x)
-                features = None
-
-            # Compute loss
-            loss, loss_dict = self.criterion(
-                logits=logits,
-                labels=y,
-                features=features,
-                diffusion_model=self.diffusion_model,
-            )
-
-            # Backward pass
-            self.optimizer.zero_grad()
-            loss.backward()
-            self.optimizer.step()
-
-            # Logging
-            total_loss += loss.item()
-            for key, val in loss_dict.items():
-                if key not in loss_components:
-                    loss_components[key] = 0.0
-                loss_components[key] += val
-
-            num_batches += 1
-
-            # Update progress bar
-            pbar.set_postfix({"loss": loss.item()})
-
-        # Average losses
-        avg_loss = total_loss / num_batches
-        avg_components = {k: v / num_batches for k, v in loss_components.items()}
-
-        return {"loss": avg_loss, **avg_components}
->>>>>>> b693c673
-
-    def _get_current_lr(self) -> float:
-        for group in self.optimizer.param_groups:
-            if "lr" in group:
-                return group["lr"]
-        return 0.0
-
-<<<<<<< HEAD
-    @torch.no_grad()
-    def extract_features(self, loader: DataLoader) -> Tuple[np.ndarray, np.ndarray, np.ndarray]:
-=======
-    def _log_epoch_metrics(
-        self,
-        epoch: int,
-        train_metrics: Dict[str, float],
-        val_metrics: Dict[str, float],
-    ) -> None:
-        """Persist epoch-level metrics for later visualization."""
-
-        lr = self._get_current_lr()
-
-        if not self._log_header_written:
-            loss_first = ["loss"] if "loss" in train_metrics else []
-            other_train_keys = [k for k in train_metrics.keys() if k != "loss"]
-            other_train_keys.sort()
-            self._train_metric_keys = loss_first + other_train_keys
-            self._val_metric_keys = list(val_metrics.keys())
-            train_cols = [f"train_{k}" for k in self._train_metric_keys]
-            val_cols = [f"val_{k}" for k in self._val_metric_keys]
-            self._log_columns = ["epoch", "lr"] + train_cols + val_cols
-            with open(self.log_file, "w", encoding="utf-8") as f:
-                f.write(",".join(self._log_columns) + "\n")
-            self._log_header_written = True
-
-        row_values = [
-            str(epoch),
-            f"{lr:.8f}",
-        ]
-
-        for key in self._train_metric_keys:
-            row_values.append(f"{train_metrics.get(key, 0.0):.6f}")
-
-        for key in self._val_metric_keys:
-            row_values.append(f"{val_metrics.get(key, 0.0):.6f}")
-
-        with open(self.log_file, "a", encoding="utf-8") as f:
-            f.write(",".join(row_values) + "\n")
-
-    @torch.no_grad()
-    def extract_features(self, loader: DataLoader) -> Tuple[np.ndarray, np.ndarray, np.ndarray]:
->>>>>>> b693c673
-        """
-        Extract features from data loader.
-
-        Returns:
-            features: Feature vectors [N, D]
-            logits: Model logits [N, C]
-            labels: Ground truth labels [N]
-        """
-        self.model.eval()
-
-        all_features = []
-        all_logits = []
-        all_labels = []
-
-        for batch in tqdm(loader, desc="Extracting features"):
-            x, y = batch[:2]
-            x = x.to(self.device)
-
-            if hasattr(self.model, 'forward_with_features'):
-                logits, features = self.model.forward_with_features(x)
-            else:
-                raise ValueError("Model must implement forward_with_features() for feature extraction")
-
-            all_features.append(features.cpu().numpy())
-            all_logits.append(logits.cpu().numpy())
-            all_labels.append(y.cpu().numpy())
-
-        features = np.concatenate(all_features, axis=0)
-        logits = np.concatenate(all_logits, axis=0)
-        labels = np.concatenate(all_labels, axis=0)
-
-        return features, logits, labels
-
-    def fit_openset_detector(
-        self,
-        train_loader: DataLoader,
-        detector_type: str = "openmax",
-        **detector_kwargs,
-    ) -> Any:
-        """
-        Fit open-set detector using training features.
-
-        Args:
-            train_loader: Training data loader
-            detector_type: Type of detector ("openmax", "mahalanobis", etc.)
-            **detector_kwargs: Detector-specific arguments
-
-        Returns:
-            Fitted detector
-        """
-        print(f"\n[Fitting {detector_type} detector]")
-
-        # Extract features
-        features, logits, labels = self.extract_features(train_loader)
-
-        # Create and fit detector
-        num_classes = logits.shape[1]
-        detector = create_openset_detector(
-            method=detector_type,
-            num_classes=num_classes,
-            **detector_kwargs,
-        )
-
-        if detector_type == "openmax":
-            detector.fit(features, labels, logits, num_classes)
-        elif detector_type == "mahalanobis":
-            features_torch = torch.from_numpy(features).to(self.device)
-            labels_torch = torch.from_numpy(labels).to(self.device)
-            detector.fit(features_torch, labels_torch, num_classes)
-        # Other detectors don't need fitting
-
-        print(f"[Detector fitted successfully]")
-        return detector
-
-    def validate(
-        self,
-        val_loader: DataLoader,
-        openset_detector: Any,
-        class_counts: np.ndarray,
-        num_known_classes: int,
-    ) -> Dict[str, float]:
-        """
-        Validate model on validation set.
-
-        Args:
-            val_loader: Validation data loader
-            openset_detector: Fitted open-set detector
-            class_counts: Training class counts
-            num_known_classes: Number of known classes
-
-        Returns:
-            Dictionary of validation metrics
-        """
-        metrics = evaluate_model(
-            model=self.model,
-            dataloader=val_loader,
-            openset_detector=openset_detector,
-            diffusion_model=self.diffusion_model,
-            class_counts=class_counts,
-            num_known_classes=num_known_classes,
-            device=self.device,
-            use_diffusion_score=False,
-        )
-
-        return {
-            "closed_set_acc": metrics.closed_set_accuracy,
-            "auroc": metrics.auroc,
-            "aupr": metrics.aupr,
-            "oscr": metrics.oscr,
-            "overall_acc": metrics.overall_accuracy,
-            "many_shot_acc": metrics.many_shot_acc,
-            "medium_shot_acc": metrics.medium_shot_acc,
-            "few_shot_acc": metrics.few_shot_acc,
-        }
-
-    def train(
-        self,
-        train_loader: DataLoader,
-        val_loader: DataLoader,
-        num_epochs: int,
-        openset_detector: Any,
-        class_counts: np.ndarray,
-        num_known_classes: int,
-        scheduler: Optional[Any] = None,
-        early_stopping_patience: int = 20,
-        metric_for_best: str = "oscr",
-    ):
-        """
-        Full training loop.
-
-        Args:
-            train_loader: Training data loader
-            val_loader: Validation data loader
-            num_epochs: Number of epochs
-            openset_detector: Open-set detector (will be re-fitted periodically)
-            class_counts: Training class counts
-            num_known_classes: Number of known classes
-            scheduler: Learning rate scheduler
-            early_stopping_patience: Patience for early stopping
-            metric_for_best: Metric to use for selecting best model
-        """
-        print("\n" + "=" * 80)
-        print("Starting Training")
-        print("=" * 80)
-
-<<<<<<< HEAD
-        best_metric = 0.0
-        patience_counter = 0
-
-        for epoch in range(num_epochs):
-            self.current_epoch = epoch
-            current_lr = self._get_current_lr()
-            self.logger.start_epoch(epoch + 1, current_lr)
-
-            # Train
-            train_metrics = self.train_epoch(train_loader)
-            self.history["train_loss"].append(train_metrics["loss"])
-
-            should_validate = (epoch + 1) % self.log_interval == 0 or epoch == num_epochs - 1
-            if should_validate:
-                # Re-fit detector periodically
-                if epoch % 20 == 0 and epoch > 0:
-                    openset_detector = self.fit_openset_detector(
-                        train_loader, detector_type="openmax"
-                    )
-
-                val_metrics = self.validate(
-                    val_loader, openset_detector, class_counts, num_known_classes
-                )
-                self.history["val_metrics"].append(val_metrics)
-
-                train_log_metrics = {
-                    "loss": train_metrics.get("loss", 0.0),
-                    "acc": train_metrics.get("acc", 0.0) * 100.0,
-                }
-                val_log_metrics = {
-                    "loss": 0.0,
-                    "acc": val_metrics["closed_set_acc"] * 100.0,
-                    "balanced_acc": val_metrics["overall_acc"] * 100.0,
-                }
-                group_metrics = {
-                    "majority": {
-                        "accuracy": val_metrics["many_shot_acc"] * 100.0,
-                        "f1": 0.0,
-                        "support": 0,
-                    },
-                    "medium": {
-                        "accuracy": val_metrics["medium_shot_acc"] * 100.0,
-                        "f1": 0.0,
-                        "support": 0,
-                    },
-                    "minority": {
-                        "accuracy": val_metrics["few_shot_acc"] * 100.0,
-                        "f1": 0.0,
-                        "support": 0,
-                    },
-                }
-                extra_metrics = {
-                    "closed_set_acc": val_metrics["closed_set_acc"] * 100.0,
-                    "overall_acc": val_metrics["overall_acc"] * 100.0,
-                    "auroc": val_metrics["auroc"] * 100.0,
-                    "aupr": val_metrics["aupr"] * 100.0,
-                    "oscr": val_metrics["oscr"] * 100.0,
-                    "many_shot_acc": val_metrics["many_shot_acc"] * 100.0,
-                    "medium_shot_acc": val_metrics["medium_shot_acc"] * 100.0,
-                    "few_shot_acc": val_metrics["few_shot_acc"] * 100.0,
-                }
-
-                self.logger.log_epoch_end(
-                    epoch + 1,
-                    train_log_metrics,
-                    val_log_metrics,
-                    group_metrics,
-                    self._get_current_lr(),
-                    extra_metrics=extra_metrics,
-                )
-
-                current_metric = val_metrics[metric_for_best]
-                if current_metric > best_metric:
-                    best_metric = current_metric
-                    patience_counter = 0
-                    self.save_checkpoint("best_model.pth", val_metrics)
-                    print(f"  -> New best {metric_for_best}: {current_metric:.4f}")
-                else:
-                    patience_counter += 1
-
-                if patience_counter >= early_stopping_patience:
-                    print(f"\n[Early stopping triggered after {epoch + 1} epochs]")
-                    break
-
-            if scheduler is not None:
-                scheduler.step()
-
-            if (epoch + 1) % 50 == 0:
-                self.save_checkpoint(f"checkpoint_epoch_{epoch + 1}.pth")
-=======
-        best_metric = 0.0
-        patience_counter = 0
-
-        for epoch in range(num_epochs):
-            self.current_epoch = epoch
-
-            # Train
-            train_metrics = self.train_epoch(train_loader)
-            self.history["train_loss"].append(train_metrics["loss"])
-
-            # Validate
-            if (epoch + 1) % self.log_interval == 0 or epoch == num_epochs - 1:
-                print(f"\n[Epoch {epoch + 1}/{num_epochs}]")
-                print(f"  Train Loss: {train_metrics['loss']:.4f}")
-
-                # Re-fit detector periodically
-                if epoch % 20 == 0 and epoch > 0:
-                    openset_detector = self.fit_openset_detector(train_loader, detector_type="openmax")
-
-                val_metrics = self.validate(
-                    val_loader, openset_detector, class_counts, num_known_classes
-                )
-                self.history["val_metrics"].append(val_metrics)
-
-                print(f"  Val Metrics:")
-                print(f"    Closed-Set Acc: {val_metrics['closed_set_acc']:.4f}")
-                print(f"    AUROC: {val_metrics['auroc']:.4f}")
-                print(f"    OSCR: {val_metrics['oscr']:.4f}")
-                print(f"    Overall Acc: {val_metrics['overall_acc']:.4f}")
-                print(f"  Long-Tail Accuracy:")
-                print(f"    Head (Many-shot):   {val_metrics['many_shot_acc']:.4f}")
-                print(f"    Middle (Medium-shot): {val_metrics['medium_shot_acc']:.4f}")
-                print(f"    Tail (Few-shot):   {val_metrics['few_shot_acc']:.4f}")
-
-                self._log_epoch_metrics(
-                    epoch=epoch + 1,
-                    train_metrics=train_metrics,
-                    val_metrics=val_metrics,
-                )
-
-                # Check for improvement
-                current_metric = val_metrics[metric_for_best]
-                if current_metric > best_metric:
-                    best_metric = current_metric
-                    patience_counter = 0
-
-                    # Save best model
-                    self.save_checkpoint("best_model.pth", val_metrics)
-                    print(f"  -> New best {metric_for_best}: {current_metric:.4f}")
-                else:
-                    patience_counter += 1
-
-                # Early stopping
-                if patience_counter >= early_stopping_patience:
-                    print(f"\n[Early stopping triggered after {epoch + 1} epochs]")
-                    break
-
-            # Learning rate scheduling
-            if scheduler is not None:
-                scheduler.step()
-
-            # Save periodic checkpoint
-            if (epoch + 1) % 50 == 0:
-                self.save_checkpoint(f"checkpoint_epoch_{epoch + 1}.pth")
->>>>>>> b693c673
-
-        print("\n" + "=" * 80)
-        print("Training Completed")
-        print("=" * 80)
-        print(f"Best {metric_for_best}: {best_metric:.4f}")
-
-        return openset_detector
-
-    def save_checkpoint(self, filename: str, metrics: Optional[Dict] = None):
-        """Save model checkpoint."""
-        checkpoint = {
-            "epoch": self.current_epoch,
-            "model_state_dict": self.model.state_dict(),
-            "optimizer_state_dict": self.optimizer.state_dict(),
-            "history": self.history,
-        }
-
-        if self.diffusion_model is not None:
-            checkpoint["diffusion_state_dict"] = self.diffusion_model.state_dict()
-
-        if metrics is not None:
-            checkpoint["metrics"] = metrics
-
-        path = os.path.join(self.checkpoint_dir, filename)
-        torch.save(checkpoint, path)
-        print(f"  Checkpoint saved: {path}")
-
-    def load_checkpoint(self, filename: str):
-        """Load model checkpoint."""
-        path = os.path.join(self.checkpoint_dir, filename)
-        checkpoint = torch.load(path, map_location=self.device)
-
-        self.model.load_state_dict(checkpoint["model_state_dict"])
-        self.optimizer.load_state_dict(checkpoint["optimizer_state_dict"])
-        self.current_epoch = checkpoint["epoch"]
-        self.history = checkpoint.get("history", self.history)
-
-        if self.diffusion_model is not None and "diffusion_state_dict" in checkpoint:
-            self.diffusion_model.load_state_dict(checkpoint["diffusion_state_dict"])
-
-        print(f"Checkpoint loaded: {path}")
-
-
-# =============================================================================
-# Helper Functions
-# =============================================================================
-
-def _as_float(value: Any, name: str) -> float:
-    """Convert configuration values to float.
-
-    The YAML configuration used by the demo occasionally stores numeric
-    hyper-parameters such as the learning rate as strings (e.g. ``"1e-3"``).
-    PyTorch's optimisers expect real numbers, so we normalise the inputs here
-    to provide a friendlier error message and avoid ``TypeError`` during
-    optimiser construction.
-    """
-
-    try:
-        return float(value)
-    except (TypeError, ValueError):
-        raise TypeError(
-            f"Expected a numeric value for '{name}', but received {value!r}."
-        ) from None
-
-
-def create_optimizer(
-    model: nn.Module,
-    diffusion_model: Optional[nn.Module],
-    lr: float = 1e-3,
-    weight_decay: float = 1e-4,
-    optimizer_type: str = "Adam",
-) -> optim.Optimizer:
-    """Create optimizer for model and diffusion model."""
-    params = list(model.parameters())
-
-    if diffusion_model is not None:
-        params += list(diffusion_model.parameters())
-
-    lr_value = _as_float(lr, "learning rate")
-    weight_decay_value = _as_float(weight_decay, "weight decay")
-
-    if optimizer_type == "Adam":
-        optimizer = optim.Adam(
-            params,
-            lr=lr_value,
-            weight_decay=weight_decay_value,
-        )
-    elif optimizer_type == "SGD":
-        optimizer = optim.SGD(
-            params,
-            lr=lr_value,
-            weight_decay=weight_decay_value,
-            momentum=0.9,
-        )
-    elif optimizer_type == "AdamW":
-        optimizer = optim.AdamW(
-            params,
-            lr=lr_value,
-            weight_decay=weight_decay_value,
-        )
-    else:
-        raise ValueError(f"Unknown optimizer: {optimizer_type}")
-
-    return optimizer
-
-
-def create_scheduler(
-    optimizer: optim.Optimizer,
-    num_epochs: int,
-    scheduler_type: str = "cosine",
-    warmup_epochs: int = 5,
-) -> Optional[Any]:
-    """Create learning rate scheduler."""
-    if scheduler_type == "cosine":
-        scheduler = optim.lr_scheduler.CosineAnnealingLR(optimizer, T_max=num_epochs)
-    elif scheduler_type == "step":
-        scheduler = optim.lr_scheduler.StepLR(optimizer, step_size=30, gamma=0.1)
-    elif scheduler_type == "none":
-        scheduler = None
-    else:
-        raise ValueError(f"Unknown scheduler: {scheduler_type}")
-
-    return scheduler
+# -*- coding: utf-8 -*-
+"""
+Training Pipeline for Long-Tail Open-Set Recognition
+
+This module implements the complete training pipeline for long-tail open-set recognition:
+1. Joint training of classifier + diffusion model
+2. Feature extraction and open-set detector fitting
+3. Multi-stage training (baseline -> fine-tuning -> calibration)
+4. Comprehensive logging and checkpointing
+
+Author: Enhanced Implementation for Long-Tail Open-Set Recognition
+Date: 2025
+"""
+
+from __future__ import annotations
+
+import os
+from typing import Dict, Any, Optional, Tuple
+
+import numpy as np
+import torch
+import torch.nn as nn
+import torch.optim as optim
+from torch.utils.data import DataLoader
+from tqdm import tqdm
+
+# Import components
+from openset_losses import LongTailOpenSetLoss
+from openset_eval import evaluate_model, print_metrics
+from openset_methods import create_openset_detector
+from trainer_logging import TrainingLogger
+
+
+# =============================================================================
+# Trainer Class
+# =============================================================================
+
+class LongTailOpenSetTrainer:
+    """
+    Trainer for long-tail open-set recognition.
+
+    Handles:
+    - Joint training of classification model and diffusion model
+    - Feature extraction for open-set detector fitting
+    - Multi-stage training with different objectives
+    - Logging and checkpointing
+    """
+
+    def __init__(
+        self,
+        model: nn.Module,
+        diffusion_model: Optional[nn.Module],
+        criterion: LongTailOpenSetLoss,
+        optimizer: optim.Optimizer,
+        device: str = "cuda",
+        log_interval: int = 10,
+        checkpoint_dir: str = "./checkpoints",
+    ):
+        """
+        Args:
+            model: Classification model
+            diffusion_model: Feature diffusion model (optional)
+            criterion: Joint loss function
+            optimizer: Optimizer
+            device: Device to use
+            log_interval: Logging interval (epochs)
+            checkpoint_dir: Directory for saving checkpoints
+        """
+        self.model = model.to(device)
+        self.diffusion_model = diffusion_model.to(device) if diffusion_model is not None else None
+        self.criterion = criterion
+        self.optimizer = optimizer
+        self.device = device
+        self.log_interval = log_interval
+        self.checkpoint_dir = checkpoint_dir
+
+        os.makedirs(checkpoint_dir, exist_ok=True)
+
+        self.current_epoch = 0
+        self.best_val_metric = 0.0
+        self.history = {
+            "train_loss": [],
+            "val_metrics": [],
+        }
+
+        log_path = os.path.join(self.checkpoint_dir, "training.log")
+        extra_columns = {
+            "closed_set_acc": "Closed-set Acc (%)",
+            "overall_acc": "Overall Acc (%)",
+            "auroc": "AUROC (%)",
+            "aupr": "AUPR (%)",
+            "oscr": "OSCR (%)",
+            "many_shot_acc": "Head Acc (%)",
+            "medium_shot_acc": "Medium Acc (%)",
+            "few_shot_acc": "Tail Acc (%)",
+        }
+        self.logger = TrainingLogger(
+            log_file=log_path,
+            console_interval=log_interval,
+            extra_columns=extra_columns,
+        )
+
+    def train_epoch(self, train_loader: DataLoader) -> Dict[str, float]:
+        """Train for one epoch."""
+        self.model.train()
+        if self.diffusion_model is not None:
+            self.diffusion_model.train()
+
+        total_loss = 0.0
+        loss_components: Dict[str, float] = {}
+        total_correct = 0
+        total_samples = 0
+
+        try:
+            total_batches = len(train_loader)
+        except TypeError:
+            total_batches = None
+        processed_batches = 0
+
+        for batch_idx, batch in enumerate(train_loader):
+            x, y = batch[:2]
+            x, y = x.to(self.device), y.to(self.device)
+
+            # Forward pass
+            if hasattr(self.model, 'forward_with_features'):
+                logits, features = self.model.forward_with_features(x)
+            else:
+                logits = self.model(x)
+                features = None
+
+            # Compute loss
+            loss, loss_dict = self.criterion(
+                logits=logits,
+                labels=y,
+                features=features,
+                diffusion_model=self.diffusion_model,
+            )
+
+            # Backward pass
+            self.optimizer.zero_grad()
+            loss.backward()
+            self.optimizer.step()
+
+            batch_loss = loss.item()
+            total_loss += batch_loss
+            for key, val in loss_dict.items():
+                loss_components[key] = loss_components.get(key, 0.0) + val
+
+            with torch.no_grad():
+                preds = logits.argmax(dim=1)
+                total_correct += (preds == y).sum().item()
+                total_samples += y.size(0)
+
+            if self.logger is not None and total_batches is not None:
+                running_acc = 100.0 * total_correct / max(total_samples, 1)
+                self.logger.log_training_step(
+                    batch_idx,
+                    total_batches,
+                    batch_loss,
+                    running_acc,
+                    self._get_current_lr(),
+                )
+
+            processed_batches += 1
+
+        num_batches = max(total_batches or processed_batches, 1)
+        avg_loss = total_loss / num_batches
+        avg_components = {k: v / num_batches for k, v in loss_components.items()}
+        train_acc = total_correct / max(total_samples, 1)
+
+        return {"loss": avg_loss, "acc": train_acc, **avg_components}
+
+    def _get_current_lr(self) -> float:
+        for group in self.optimizer.param_groups:
+            if "lr" in group:
+                return group["lr"]
+        return 0.0
+
+    @torch.no_grad()
+    def extract_features(self, loader: DataLoader) -> Tuple[np.ndarray, np.ndarray, np.ndarray]:
+        """
+        Extract features from data loader.
+
+        Returns:
+            features: Feature vectors [N, D]
+            logits: Model logits [N, C]
+            labels: Ground truth labels [N]
+        """
+        self.model.eval()
+
+        all_features = []
+        all_logits = []
+        all_labels = []
+
+        for batch in tqdm(loader, desc="Extracting features"):
+            x, y = batch[:2]
+            x = x.to(self.device)
+
+            if hasattr(self.model, 'forward_with_features'):
+                logits, features = self.model.forward_with_features(x)
+            else:
+                raise ValueError("Model must implement forward_with_features() for feature extraction")
+
+            all_features.append(features.cpu().numpy())
+            all_logits.append(logits.cpu().numpy())
+            all_labels.append(y.cpu().numpy())
+
+        features = np.concatenate(all_features, axis=0)
+        logits = np.concatenate(all_logits, axis=0)
+        labels = np.concatenate(all_labels, axis=0)
+
+        return features, logits, labels
+
+    def fit_openset_detector(
+        self,
+        train_loader: DataLoader,
+        detector_type: str = "openmax",
+        **detector_kwargs,
+    ) -> Any:
+        """
+        Fit open-set detector using training features.
+
+        Args:
+            train_loader: Training data loader
+            detector_type: Type of detector ("openmax", "mahalanobis", etc.)
+            **detector_kwargs: Detector-specific arguments
+
+        Returns:
+            Fitted detector
+        """
+        print(f"\n[Fitting {detector_type} detector]")
+
+        # Extract features
+        features, logits, labels = self.extract_features(train_loader)
+
+        # Create and fit detector
+        num_classes = logits.shape[1]
+        detector = create_openset_detector(
+            method=detector_type,
+            num_classes=num_classes,
+            **detector_kwargs,
+        )
+
+        if detector_type == "openmax":
+            detector.fit(features, labels, logits, num_classes)
+        elif detector_type == "mahalanobis":
+            features_torch = torch.from_numpy(features).to(self.device)
+            labels_torch = torch.from_numpy(labels).to(self.device)
+            detector.fit(features_torch, labels_torch, num_classes)
+        # Other detectors don't need fitting
+
+        print(f"[Detector fitted successfully]")
+        return detector
+
+    def validate(
+        self,
+        val_loader: DataLoader,
+        openset_detector: Any,
+        class_counts: np.ndarray,
+        num_known_classes: int,
+    ) -> Dict[str, float]:
+        """
+        Validate model on validation set.
+
+        Args:
+            val_loader: Validation data loader
+            openset_detector: Fitted open-set detector
+            class_counts: Training class counts
+            num_known_classes: Number of known classes
+
+        Returns:
+            Dictionary of validation metrics
+        """
+        metrics = evaluate_model(
+            model=self.model,
+            dataloader=val_loader,
+            openset_detector=openset_detector,
+            diffusion_model=self.diffusion_model,
+            class_counts=class_counts,
+            num_known_classes=num_known_classes,
+            device=self.device,
+            use_diffusion_score=False,
+        )
+
+        return {
+            "closed_set_acc": metrics.closed_set_accuracy,
+            "auroc": metrics.auroc,
+            "aupr": metrics.aupr,
+            "oscr": metrics.oscr,
+            "overall_acc": metrics.overall_accuracy,
+            "many_shot_acc": metrics.many_shot_acc,
+            "medium_shot_acc": metrics.medium_shot_acc,
+            "few_shot_acc": metrics.few_shot_acc,
+        }
+
+    def train(
+        self,
+        train_loader: DataLoader,
+        val_loader: DataLoader,
+        num_epochs: int,
+        openset_detector: Any,
+        class_counts: np.ndarray,
+        num_known_classes: int,
+        scheduler: Optional[Any] = None,
+        early_stopping_patience: int = 20,
+        metric_for_best: str = "oscr",
+    ):
+        """
+        Full training loop.
+
+        Args:
+            train_loader: Training data loader
+            val_loader: Validation data loader
+            num_epochs: Number of epochs
+            openset_detector: Open-set detector (will be re-fitted periodically)
+            class_counts: Training class counts
+            num_known_classes: Number of known classes
+            scheduler: Learning rate scheduler
+            early_stopping_patience: Patience for early stopping
+            metric_for_best: Metric to use for selecting best model
+        """
+        print("\n" + "=" * 80)
+        print("Starting Training")
+        print("=" * 80)
+
+        best_metric = 0.0
+        patience_counter = 0
+
+        for epoch in range(num_epochs):
+            self.current_epoch = epoch
+            current_lr = self._get_current_lr()
+            self.logger.start_epoch(epoch + 1, current_lr)
+
+            # Train
+            train_metrics = self.train_epoch(train_loader)
+            self.history["train_loss"].append(train_metrics["loss"])
+
+            should_validate = (epoch + 1) % self.log_interval == 0 or epoch == num_epochs - 1
+            if should_validate:
+                # Re-fit detector periodically
+                if epoch % 20 == 0 and epoch > 0:
+                    openset_detector = self.fit_openset_detector(
+                        train_loader, detector_type="openmax"
+                    )
+
+                val_metrics = self.validate(
+                    val_loader, openset_detector, class_counts, num_known_classes
+                )
+                self.history["val_metrics"].append(val_metrics)
+
+                train_log_metrics = {
+                    "loss": train_metrics.get("loss", 0.0),
+                    "acc": train_metrics.get("acc", 0.0) * 100.0,
+                }
+                val_log_metrics = {
+                    "loss": 0.0,
+                    "acc": val_metrics["closed_set_acc"] * 100.0,
+                    "balanced_acc": val_metrics["overall_acc"] * 100.0,
+                }
+                group_metrics = {
+                    "majority": {
+                        "accuracy": val_metrics["many_shot_acc"] * 100.0,
+                        "f1": 0.0,
+                        "support": 0,
+                    },
+                    "medium": {
+                        "accuracy": val_metrics["medium_shot_acc"] * 100.0,
+                        "f1": 0.0,
+                        "support": 0,
+                    },
+                    "minority": {
+                        "accuracy": val_metrics["few_shot_acc"] * 100.0,
+                        "f1": 0.0,
+                        "support": 0,
+                    },
+                }
+                extra_metrics = {
+                    "closed_set_acc": val_metrics["closed_set_acc"] * 100.0,
+                    "overall_acc": val_metrics["overall_acc"] * 100.0,
+                    "auroc": val_metrics["auroc"] * 100.0,
+                    "aupr": val_metrics["aupr"] * 100.0,
+                    "oscr": val_metrics["oscr"] * 100.0,
+                    "many_shot_acc": val_metrics["many_shot_acc"] * 100.0,
+                    "medium_shot_acc": val_metrics["medium_shot_acc"] * 100.0,
+                    "few_shot_acc": val_metrics["few_shot_acc"] * 100.0,
+                }
+
+                self.logger.log_epoch_end(
+                    epoch + 1,
+                    train_log_metrics,
+                    val_log_metrics,
+                    group_metrics,
+                    self._get_current_lr(),
+                    extra_metrics=extra_metrics,
+                )
+
+                current_metric = val_metrics[metric_for_best]
+                if current_metric > best_metric:
+                    best_metric = current_metric
+                    patience_counter = 0
+                    self.save_checkpoint("best_model.pth", val_metrics)
+                    print(f"  -> New best {metric_for_best}: {current_metric:.4f}")
+                else:
+                    patience_counter += 1
+
+                if patience_counter >= early_stopping_patience:
+                    print(f"\n[Early stopping triggered after {epoch + 1} epochs]")
+                    break
+
+            if scheduler is not None:
+                scheduler.step()
+
+            if (epoch + 1) % 50 == 0:
+                self.save_checkpoint(f"checkpoint_epoch_{epoch + 1}.pth")
+
+        print("\n" + "=" * 80)
+        print("Training Completed")
+        print("=" * 80)
+        print(f"Best {metric_for_best}: {best_metric:.4f}")
+
+        return openset_detector
+
+    def save_checkpoint(self, filename: str, metrics: Optional[Dict] = None):
+        """Save model checkpoint."""
+        checkpoint = {
+            "epoch": self.current_epoch,
+            "model_state_dict": self.model.state_dict(),
+            "optimizer_state_dict": self.optimizer.state_dict(),
+            "history": self.history,
+        }
+
+        if self.diffusion_model is not None:
+            checkpoint["diffusion_state_dict"] = self.diffusion_model.state_dict()
+
+        if metrics is not None:
+            checkpoint["metrics"] = metrics
+
+        path = os.path.join(self.checkpoint_dir, filename)
+        torch.save(checkpoint, path)
+        print(f"  Checkpoint saved: {path}")
+
+    def load_checkpoint(self, filename: str):
+        """Load model checkpoint."""
+        path = os.path.join(self.checkpoint_dir, filename)
+        checkpoint = torch.load(path, map_location=self.device)
+
+        self.model.load_state_dict(checkpoint["model_state_dict"])
+        self.optimizer.load_state_dict(checkpoint["optimizer_state_dict"])
+        self.current_epoch = checkpoint["epoch"]
+        self.history = checkpoint.get("history", self.history)
+
+        if self.diffusion_model is not None and "diffusion_state_dict" in checkpoint:
+            self.diffusion_model.load_state_dict(checkpoint["diffusion_state_dict"])
+
+        print(f"Checkpoint loaded: {path}")
+
+
+# =============================================================================
+# Helper Functions
+# =============================================================================
+
+def _as_float(value: Any, name: str) -> float:
+    """Convert configuration values to float.
+
+    The YAML configuration used by the demo occasionally stores numeric
+    hyper-parameters such as the learning rate as strings (e.g. ``"1e-3"``).
+    PyTorch's optimisers expect real numbers, so we normalise the inputs here
+    to provide a friendlier error message and avoid ``TypeError`` during
+    optimiser construction.
+    """
+
+    try:
+        return float(value)
+    except (TypeError, ValueError):
+        raise TypeError(
+            f"Expected a numeric value for '{name}', but received {value!r}."
+        ) from None
+
+
+def create_optimizer(
+    model: nn.Module,
+    diffusion_model: Optional[nn.Module],
+    lr: float = 1e-3,
+    weight_decay: float = 1e-4,
+    optimizer_type: str = "Adam",
+) -> optim.Optimizer:
+    """Create optimizer for model and diffusion model."""
+    params = list(model.parameters())
+
+    if diffusion_model is not None:
+        params += list(diffusion_model.parameters())
+
+    lr_value = _as_float(lr, "learning rate")
+    weight_decay_value = _as_float(weight_decay, "weight decay")
+
+    if optimizer_type == "Adam":
+        optimizer = optim.Adam(
+            params,
+            lr=lr_value,
+            weight_decay=weight_decay_value,
+        )
+    elif optimizer_type == "SGD":
+        optimizer = optim.SGD(
+            params,
+            lr=lr_value,
+            weight_decay=weight_decay_value,
+            momentum=0.9,
+        )
+    elif optimizer_type == "AdamW":
+        optimizer = optim.AdamW(
+            params,
+            lr=lr_value,
+            weight_decay=weight_decay_value,
+        )
+    else:
+        raise ValueError(f"Unknown optimizer: {optimizer_type}")
+
+    return optimizer
+
+
+def create_scheduler(
+    optimizer: optim.Optimizer,
+    num_epochs: int,
+    scheduler_type: str = "cosine",
+    warmup_epochs: int = 5,
+) -> Optional[Any]:
+    """Create learning rate scheduler."""
+    if scheduler_type == "cosine":
+        scheduler = optim.lr_scheduler.CosineAnnealingLR(optimizer, T_max=num_epochs)
+    elif scheduler_type == "step":
+        scheduler = optim.lr_scheduler.StepLR(optimizer, step_size=30, gamma=0.1)
+    elif scheduler_type == "none":
+        scheduler = None
+    else:
+        raise ValueError(f"Unknown scheduler: {scheduler_type}")
+
+    return scheduler